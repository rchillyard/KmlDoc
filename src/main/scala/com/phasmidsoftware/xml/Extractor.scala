--- conflicted
+++ resolved
@@ -1,14 +1,9 @@
 package com.phasmidsoftware.xml
 
-<<<<<<< HEAD
-import com.phasmidsoftware.core.Utilities.{lensFilter, renderNode, renderNodes, sequence}
-import com.phasmidsoftware.core.XmlException
-=======
 import com.phasmidsoftware.core.Utilities.{lensFilter, renderNode, renderNodes}
 import com.phasmidsoftware.core.{LowerCaseInitialRegex, XmlException}
->>>>>>> 9c6916d4
 import com.phasmidsoftware.flog.Flog
-import com.phasmidsoftware.xml.Extractors.extractOptional
+import com.phasmidsoftware.xml.Extractors.{extractOptional, extractSingleton}
 import com.phasmidsoftware.xml.NamedFunction.name
 import org.slf4j.{Logger, LoggerFactory}
 import scala.collection.mutable
@@ -89,19 +84,6 @@
     def apply[T](ty: => Try[T]): Extractor[T] = Extractor(_ => ty) ^^ s"Extractor.apply($ty)"
 
     /**
-     * Method to create a lazy Extractor[T] from an explicit Extractor[T] which is call-by-name.
-     * The purpose of this method is to break the infinite recursion caused when implicit values are defined recursively.
-     * See the Play JSON library method in JsPath called lazyRead.
-     *
-     * TESTME
-     *
-     * @param te an Extractor[T].
-     * @tparam T the underlying type of the input and output Extractors.
-     * @return an Extractor[T].
-     */
-    def createLazy[T](te: => Extractor[T]): Extractor[T] = (node: Node) => te.extract(node)
-
-    /**
      * Method to extract a Try[T] from the implicitly defined extractor operating on the given node.
      *
      * @param node the node on which the extractor will work.
@@ -171,7 +153,7 @@
     /**
      * Method to yield a Try[P] for a particular child or attribute of the given node.
      *
-     * NOTE: Plural members should use extractChildrenDeprecated and not fieldExtractor.
+     * NOTE: Plural members should use extractChildren and not extractField.
      *
      * NOTE: ideally, this should be private but is used for testing and the private method tester is struggling.
      *
@@ -187,8 +169,6 @@
     def fieldExtractor[P: Extractor](field: String): Extractor[P] = Extractor(node => doExtractField[P](field, node) match {
         case _ -> Success(p) =>
             Success(p)
-//         TODO check this and generalize it if possible (this is only a problem in ExtractorsSpec3)
-//        case "singleton: kmlData" -> Failure(x) => Success(KmlData.nemo.asInstanceOf[P])
         case m -> Failure(x) =>
             x match {
                 case _: NoSuchFieldException => Success(None.asInstanceOf[P])
@@ -205,30 +185,12 @@
      *
      * CONSIDER using extractAll instead of this method.
      *
-     * This method is deprecated because specifying member here is counter-productive.
-     *
      * @param member the name of the element(s) to extract, according to the construct function (typically, this means the name of the member in a case class).
      * @param node   the node from which we want to extract.
      * @tparam P the underlying type of the result.
      *           Required: implicit evidence of type MultiExtractor[P].
      * @return a Try[P].
      */
-<<<<<<< HEAD
-    @deprecated
-    def extractChildrenDeprecated[P: MultiExtractor](member: String)(node: Node): Try[P] = {
-        // TODO use Flog logging
-        val ts = translateMemberNames(member)
-        logger.debug(s"extractChildrenDeprecated(${name[MultiExtractor[P]]})($member)(${renderNode(node)}): get $ts")
-        if (ts.isEmpty) logger.warn(s"extractChildrenDeprecated: logic error: no suitable tags found for children of member $member in ${renderNode(node)}")
-        val nodeSeq: Seq[Node] = for (t <- ts; w <- node / t) yield w
-        if (nodeSeq.nonEmpty) {
-            logger.info(s"extractChildrenDeprecated extracting ${nodeSeq.size} nodes for ($member)")
-            extractMulti(nodeSeq)
-        }
-        else {
-            logger.info(s"extractChildrenDeprecated: no children matched any of $ts in ${renderNode(node)}")
-            Try(Nil.asInstanceOf[P])
-=======
     def extractChildren[P: MultiExtractor](member: String)(node: Node): Try[P] = {
         // CONSIDER this has ended up being a bit of a hack and needs work!! There are three ways to get a result.
         val explicitChildren: NodeSeq = node / member
@@ -253,7 +215,6 @@
             case Success(x) =>
                 logger.info(s"extractChildren extracted $x using extractAll")
                 Success(x)
->>>>>>> 9c6916d4
         }
     }
 
@@ -284,18 +245,11 @@
             case attribute("xmlns") => "attribute xmlns" -> Failure(XmlException("it isn't documented by xmlns is a reserved attribute name"))
             case optionalAttribute(x) => s"optional attribute: $x" -> extractAttribute[P](node, x, optional = true)
             case attribute(x) => s"attribute: $x" -> extractAttribute[P](node, x)
-            // NOTE child nodes are extracted using extractChildrenDeprecated, not here.
-            case plural(x) => s"plural:" -> Failure(XmlException(s"fieldExtractor: incorrect usage for plural field: $x. Use extractChildrenDeprecated instead."))
+            // NOTE child nodes are extracted using extractChildren, not here.
+            case plural(x) => s"plural:" -> Failure(XmlException(s"extractField: incorrect usage for plural field: $x. Use extractChildren instead."))
             // NOTE optional members such that the name begins with "maybe"
-<<<<<<< HEAD
-            case optional(x) =>
-                val y = x.head.toLower + x.tail
-                s"optional: $y" -> extractOptional[P](node / y)
-            // NOTE this is the default case which is used for a singleton entity (plural entities would be extracted using extractChildrenDeprecated).
-=======
             case optional(x) => s"optional: $x" -> extractOptional[P](node / x)
             // NOTE this is the default case which is used for a singleton entity (plural entities would be extracted using extractChildren).
->>>>>>> 9c6916d4
             case x => s"singleton: $x" -> extractSingleton[P](node / x)
         }
 
@@ -435,7 +389,6 @@
 }
 
 /**
-<<<<<<< HEAD
  * Trait which extends TagToExtractorFunc for an underlying sequence type.
  *
  * @tparam T the underlying type of the resulting sequence when invoking apply.
@@ -461,7 +414,9 @@
  */
 class SubclassExtractor[T](val labels: Seq[String])(implicit tsm: MultiExtractor[Seq[T]]) extends Extractor[Seq[T]] {
     def extract(node: Node): Try[Seq[T]] = sequence(for (label <- labels) yield tsm.extract(node \ label)) map (_.flatten)
-=======
+}
+
+/**
  * Object to manage translation of a name to a Seq of names.
  *
  * CONSIDER removing this altogether because there is another mechanism (Feature.multiExtractor) which does something similar.
@@ -480,5 +435,4 @@
                 case _ => map.getOrElse(member, Seq(member))
             })
 
->>>>>>> 9c6916d4
 }