--- conflicted
+++ resolved
@@ -5,7 +5,7 @@
 import com.phasmidsoftware.render.{FormatXML, Renderable, StateR}
 import com.phasmidsoftware.xml.Extractor.{extract, extractAll, extractMulti}
 import com.phasmidsoftware.xml.{Extractor, Extractors, RichXml}
-import java.io.{FileWriter, Writer}
+import java.io.FileWriter
 import org.scalatest.flatspec.AnyFlatSpec
 import org.scalatest.matchers.should
 import scala.util.{Failure, Success, Try}
@@ -160,23 +160,23 @@
 
   it should "extract as String" in {
     val xml: Elem = <xml>
-        <description>Hello</description>
+      <description>Hello</description>
     </xml>
-      val result: Try[String] = Extractor.fieldExtractor[String]("description").extract(xml)
+    val result: Try[String] = Extractor.extractField[String]("description")(xml)
     result shouldBe Success("Hello")
   }
   it should "extract as Text" in {
-      val xml: Elem = <xml>
-          <description>Hello</description>
-      </xml>
-      val result: Try[Text] = Extractor.fieldExtractor[Text]("description").extract(xml)
+    val xml: Elem = <xml>
+      <description>Hello</description>
+    </xml>
+    val result: Try[Text] = Extractor.extractField[Text]("description")(xml)
     result shouldBe Success(Text("Hello"))
   }
   it should "extract as Option[Text]" in {
-      val xml: Elem = <xml>
-          <description>Hello</description>
-      </xml>
-      val result: Try[Option[Text]] = Extractor.fieldExtractor[Option[Text]]("description").extract(xml)
+    val xml: Elem = <xml>
+      <description>Hello</description>
+    </xml>
+    val result: Try[Option[Text]] = Extractor.extractField[Option[Text]]("description")(xml)
     result shouldBe Success(Some(Text("Hello")))
   }
   case class Element(maybeDescription: Option[Text])
@@ -4013,95 +4013,39 @@
     val renderer = implicitly[Renderable[KML_Binding]]
     val url = KML.getClass.getResource("sample.kml")
     val xml: Elem = XML.loadFile(url.getFile)
-      extractMulti[Seq[KML]](xml) match {
-          case Success(ks) =>
-              ks.size shouldBe 1
-              val kml = KML_Binding(ks.head, xml.scope)
-              val ksy: Try[Seq[KML]] = TryUsing(new FileWriter("sampleOutput.kml")) {
-                  fw =>
-                      fw.write(
-                          """<?xml version="1.0" encoding="UTF-8"?>
-                            |""".stripMargin)
-                      for {w <- renderer.render(kml, FormatXML(0), StateR().setName("kml"))
-                           _ = fw.write(w)
-                           ks <- extractMulti[Seq[KML]](parseUnparsed(w))
-                           _ = println(s"$kml => $ks")
-                           } yield ks
-              }
-            ksy should matchPattern { case Success(_ :: Nil) => }
-          case Failure(x) => fail(x)
-      }
-  }
-
-  private val filenameXmlOutputKml = "xmlOutput.kml"
-
-  case class StringWriter(sb: StringBuilder) extends Writer {
-    def size: Int = sb.size
-
-    override def toString: String = sb.toString()
-
-    def write(cbuf: Array[Char], off: Int, len: Int): Unit = {
-      sb.appendAll(cbuf, off, len)
-    }
-
-    def flush(): Unit = ()
-
-    def close(): Unit = ()
-  }
-
-  object StringWriter {
-    def apply(): StringWriter = new StringWriter(new StringBuilder())
-  }
-
-  // FIXME Issue #10
-  ignore should "extract and render output kml" in {
-    val renderer = implicitly[Renderable[KML_Binding]]
-    val xml: Elem = XML.loadFile(filenameXmlOutputKml)
-
-    extract[KML_Binding](xml) match {
-      case Success(k@KML_Binding(kml, binding)) =>
-
-        val stringWriter = StringWriter()
-        val ksy: Try[Seq[KML]] = TryUsing(stringWriter) {
+    extractMulti[Seq[KML]](xml) match {
+      case Success(ks) =>
+        ks.size shouldBe 1
+        val kml = KML_Binding(ks.head, xml.scope)
+        val ksy: Try[Seq[KML]] = TryUsing(new FileWriter("xmlOutput.kml")) {
           fw =>
             fw.write(
               """<?xml version="1.0" encoding="UTF-8"?>
                 |""".stripMargin)
-            for {w <- renderer.render(k, FormatXML(0), StateR().setName("kml"))
+            for {w <- renderer.render(kml, FormatXML(0), StateR().setName("kml"))
                  _ = fw.write(w)
                  ks <- extractMulti[Seq[KML]](parseUnparsed(w))
                  } yield ks
         }
         ksy should matchPattern { case Success(_ :: Nil) => }
-        println(stringWriter)
-        stringWriter.size > 100 shouldBe true
-            case Failure(x) => fail(x)
-        }
+      case Failure(x) => fail(x)
     }
+  }
 
   it should "extract and render sample kml as XML from Google sample" in {
     val renderer = implicitly[Renderable[KML_Binding]]
-    val sampleGoogle = "/KML_Samples.kml"
-    val url = KML.getClass.getResource(sampleGoogle)
+    val url = KML.getClass.getResource("/KML_Samples.kml")
     val xml: Elem = XML.loadFile(url.getFile)
     extractMulti[Seq[KML]](xml) match {
       case Success(ks) =>
         ks.size shouldBe 1
         val kml = KML_Binding(ks.head, xml.scope)
-<<<<<<< HEAD
-        val filename = filenameXmlOutputKml
-=======
         val filename = "KML_Samples_output.kml"
->>>>>>> 9c6916d4
         val fw = new FileWriter(filename)
         fw.write(
           """<?xml version="1.0" encoding="UTF-8"?>
             |""".stripMargin)
-<<<<<<< HEAD
-        renderer.render(kml, FormatXML(0), StateR().setName("kml")) map {
-=======
         renderer.render(kml, FormatXML(0), StateR().setName("kml")).map {
->>>>>>> 9c6916d4
           w =>
             fw.write(w)
             fw.close()
